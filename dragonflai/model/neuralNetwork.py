"""
This package references all neural network classes used in the application.
Author: Julia Cohen - Adrien Dorise (adrien.dorise@hotmail.com) - Edouard Villain (evillain@lrtechnologies.fr) - LR Technologies
Created: March 2023
Last updated: Edouard Villain - April 2024 

Pytorch is the main API used.
It is organised as follow:
    - NeuralNetwork class: Core class that contains all tools to use a neural network (training, testing, print...)
    - Subsidiary net classes: This class has to be setup by the user. They contains the information about the architecture used for each custom networks.
    
The package works as follow:
    - Use or create a neural network class.
    - Use Sequential.add_modules() to add each layer of the network
    - Available layer type: Conv2d, MaxPool2d, Linear, CrossEntropyLoss, MSELoss, ReLU, Sigmoid, Softmax, Flatten...
    - Available classes: 1) ConcolutionalNN = Convolutional + fully connected network -> image input = (n° channels, width, heidth)
                         2) fullyConnectedNN = Fully connected network -> input = (int)
"""

from os.path import exists
import torchviz 

import torch.nn as nn
import torch
import numpy as np
import matplotlib.pyplot as plt
import time 
import json 

from dragonflai.utils.utils_model import *
from dragonflai.utils.utils_path import create_file_path

class NeuralNetwork(nn.Module):
    """Main Pytorch neural network class. 

    It acts as a superclass for which neural network subclasses that will describe specific architectures.
    Contains all tools to train, predict, save... a neural network model.

    Parameters:
        device (torch.device): sets the workload on CPU or GPU if available
        architecture (torch.nn.Sequential): Contains neural network model

    Use example:
        model = nnSubclass(input_size)
        model.print_architecture((1,input_size))
        model.fit(trainset, epoch)
        score = model.predict(testset)
        print(f"Test loss: {score}")
    """
    
    def __init__(self, modelType, taskType, name='NeuralNetwork', save_path="./results/tmp/"):
        super().__init__()
        self.use_gpu = torch.cuda.is_available()
        self.save_path   = save_path
        self.history     = dragonflAI_History(modelType, taskType)
        self.progressBar = dragonflAI_ProgressBar(self.history)
        #If available -> work on GPU
        self.device = torch.device('cuda:0' if self.use_gpu else 'cpu')
        print(f"Pytorch is setup on: {self.device}")

        self.architecture = nn.Sequential().to(self.device)
        self.model_name =  name


    def _compile(self, train_loader, test_loader, crit, lr, opts, scheduler, batch_size, epochs, **kwargs):
        # Check if save folder exists
        if not exists(self.save_path):
            os.makedirs(self.save_path)

        for _, sample in enumerate(train_loader):
            # get batch 
            inputs, targets = self.get_batch(sample=sample)
            _, output = self.loss_calculation(crit, inputs, targets, with_grad=False)
            if isinstance(inputs, tuple):
                self.input_shape = [inp.shape for inp in inputs]
            else:
<<<<<<< HEAD
                self.input_shape = inputs.shape
            if isinstance(targets, tuple):
                self.output_shape = [out.shape for out in targets]
            else:
                self.output_shape = output.shape
=======
                self.input_shape = inputs.shape 
            output_shape = output.shape  
>>>>>>> f4570583
            break
        self.opt       = []
        self.scheduler = []
        self.scaler    = []
        self.scaler.append(torch.cuda.amp.GradScaler(enabled=self.use_gpu))
        try:
            kwargs_optimizer = kwargs['kwargs_optimizer']
            self.opt.append(opts(self.architecture.parameters(), lr=lr, **kwargs_optimizer))
        except:
            self.opt.append(opts(self.architecture.parameters(), lr=lr))
        try:
            kwargs_scheduler = kwargs['kwargs_scheduler']
            self.scheduler.append(scheduler(self.opt[0], **kwargs_scheduler))
        except:
            pass 
            
        self.print_architecture(self.input_shape)
        
        self.init_results(train_loader, test_loader, batch_size, epochs)
        print('Training model {} during {} epochs with batch size set to {} on {} training data and validating on {} data'
              .format(self.model_name, self.history.parameters['nb_max_epochs'], 
                      self.history.parameters['batch_size'], 
                      self.history.parameters['batch_size'] * self.history.parameters['steps_per_epoch_train'], 
                      self.history.parameters['batch_size'] * self.history.parameters['steps_per_epoch_val'],
                      ))
        print('\ninput_shape {}  ====> {} {} ====> output_shape {}\n'.format(
            self.input_shape, self.history.modelType, self.history.taskType, self.output_shape
            ))



    def init_results(self, train_loader, test_loader, batch_size, epochs, *args, **kwargs):
        #Use GPU if available
        if self.use_gpu:
            print("CUDA compatible GPU found")
        else:
            print("No CUDA compatible GPU found")

        parameters = {
            'nb_max_epochs'        : epochs,
            'batch_size'           : batch_size,
            'dataset_size'         : len(train_loader) * batch_size,
            'steps_per_epoch_train': len(train_loader),
            'steps_per_epoch_val'  : len(test_loader),
            }
        self.history.set_new_parameters(parameters)

    def update_scheduler(self, *args, **kwargs):
        '''update scheduler'''
        loss = kwargs['loss']
        for scheduler in self.scheduler:
            scheduler.step(loss)

    def get_batch(self, *args, **kwargs):
        '''get batch : return a batch from loader containing input and target 
        input can be multimodal if your loader return [input_0, ... input_n], Y'''
        sample = kwargs['sample']

        available_floats = [torch.float, torch.float16, torch.float32, torch.float64, torch.double, torch.half]
        
        if isinstance(sample[0], list):
            if(sample[0][0].dtype in available_floats):
                input_dtype = torch.float32
            else:
                input_dtype = torch.int64
            inputs = ()
            for i in range(len(sample[0])): 
                inputs += (sample[0][i].to(self.device, dtype=input_dtype),)
        else:
            if(sample[0].dtype in available_floats):
                input_dtype = torch.float32
            else:
                input_dtype = torch.int64
            inputs = sample[0].to(self.device, dtype=input_dtype)
            
        if isinstance(sample[1], list):
            if(sample[1][0].dtype in available_floats):
                target_dtype = torch.float32
            else:
                target_dtype = torch.int64
            targets = ()
            for i in range(len(sample[1])): 
                targets += (sample[1][i].type(target_dtype).to(self.device),)
        else:
            if(sample[1].dtype in available_floats):
                target_dtype = torch.float32
            else:
                target_dtype = torch.int64
            targets = sample[1].type(target_dtype).to(self.device)
            
            
        return inputs, targets
            
    def loss_calculation(self, crit, inputs, target, *args, **kwargs):
        '''compute loss'''
        # get with_grad parameter 
        with_grad=kwargs['with_grad']
        if with_grad:
            # forward pass with gradient computing 
            outputs = self.forward(inputs)
            loss    = crit(outputs, target)
        else: 
            # forward pass without gradient 
            with torch.no_grad():
                outputs = self.forward(inputs)
                loss    = crit(outputs, target)
                torch.cuda.empty_cache()

        return loss, outputs

    def train_batch(self, *args, **kwargs):
        '''train a batch '''
        loss = kwargs['loss']

        #See here for detail about multiple scaler & optimizer
        # https://pytorch.org/docs/stable/notes/amp_examples.html#working-with-multiple-models-losses-and-optimizers

        # scaler scaling 
        # retain graph set to true in order to get a complete graph 
        # connecting input to output, even in multi modal cases 
        for idx, scaler in enumerate(self.scaler):
            retain_graph = (idx < len(self.scaler)-1)    
            scaler.scale(loss).backward(retain_graph=retain_graph)    

        # step optimizer with its scaler 
        for i in range(len(self.scaler)):
            self.scaler[i].step(self.opt[i])

        # update scaler 
        for scaler in self.scaler:
            scaler.update()

        # reset optimizers's gradients  
        for opt in self.opt:
            opt.zero_grad()

    def save_epoch_end(self, *args, **kwargs):
        if self.history.current_status['current_epoch'] % 100 == 0: #Save model every X epochs
            self.save_model(f"{self.save_path}/epoch{self.history.current_status['current_epoch']}")
            
        try:  
            if self.history.loss_train[-1] == np.min(self.history.loss_train):
                self.save_model("{}/{}_best_train".format(self.save_path, self.model_name))
            if self.history.loss_val[-1] == np.min(self.history.loss_val):
                self.save_model("{}/{}_best_val".format(self.save_path, self.model_name))
        except:
            pass 
        
    
    def fit(self, 
            train_set, 
            valid_set       = None,
            epochs          = 20, 
            criterion       = nn.L1Loss(),
            ):
        """Train a model on a training set
        print(f"Pytorch is setup on: {self.device}")


        Args:
            train_set (torch.utils.data.DataLoader): Training set used to fit the model. This variable contains batch size information + features + target 
            valid_set (torch.utils.data.DataLoader): Validation set used toverify overfitting when training the model. This variable contains batch size information + features + target 
            epochs (int): Amount of epochs to perform during training. Default is 20
            criterion (torch.nn): Criterion used during training for loss calculation (default = L1Loss() - see: https://pytorch.org/docs/stable/nn.html#loss-functions) 
        """
        # training starting callback 
        self._on_training_start()

        # iterate throw epochs 
        for _ in range(epochs):
            # starting epoch callback 
            self._on_epoch_start()
            # iterate throw batch 
            for _, sample in enumerate(train_set):
                # get batch 
                inputs, targets = self.get_batch(sample=sample)
                # forward batch with training 
                _, _ = self.forward_batch(inputs, targets, criterion, train=True)
            # update history 
            self.history._end_train_epoch(loss=np.mean(self.batch_loss), 
                                                lr=self.opt[0].param_groups[0]['lr'], 
                                                acc=self.acc)
            # predict on validation set 
            val_loss, _, _ = self.predict(valid_set, criterion=criterion)
            # update sheduler on validation set 
            self.update_scheduler(loss=val_loss)
            # ending epoch callback 
            self._on_epoch_end()
        # ending training callback 
        self._on_training_end()
        self.istrain = False
        return self.history


    def predict(self, test_set, criterion=nn.L1Loss()):
        """Use the trained model to predict a target values on a test set

        For now, we assume that the target value is known, so it is possible to calculate an error value.

        Args:
            test_set (torch.utils.data.DataLoader): Data set for which the model predicts a target value. This variable contains batch size information + features + target 
            criterion (torch.nn): Criterion used during training for loss calculation (default = L1Loss() - see: https://pytorch.org/docs/stable/nn.html#loss-functions) 

        Returns:
            mean_loss (float): the average error for all batch of data.
            output (list): Model prediction on the test set
            [inputs, targets] ([list,list]): Group of data containing the input + target of test set
        """
        # predict starting callback 
        self._on_predict_start()
        # init list 
        if isinstance(self.input_shape, list):
            self.inputs = [[] for i in range(len(self.input_shape))]
        else:
            self.inputs = []
<<<<<<< HEAD

        if isinstance(self.output_shape, list):
            self.outputs = [[] for i in range(len(self.output_shape))]
            self.targets = [[] for i in range(len(self.output_shape))]
        else:
            self.outputs = []
            self.targets = []

        self.test_loss = []
=======
        self.outputs, self.targets, self.test_loss = [],[],[]
>>>>>>> f4570583
        # iterate validation set 
        for _, sample in enumerate(test_set):
            # get batch 
            input, target = self.get_batch(sample=sample)
            # forward batch without training 
            _, _ = self.forward_batch(input, target, criterion, train=False)
        # predict ending callback 
        self._on_predict_end()

        if isinstance(self.output_shape, list): # because of potential inhomogeneous shape
            npoutputs = np.asarray(self.outputs, dtype="object")
            nptargets = np.asarray(self.targets, dtype="object")
        else:
            npoutputs = np.asarray(self.outputs)
            nptargets = np.asarray(self.targets)

        return np.mean(self.test_loss), npoutputs, [np.asarray(self.inputs), nptargets]


    def forward_batch(self, input, target, crit, train):
        # start batch callback 
        self._on_batch_start()
        # forward pass and get loss 
        loss, output = self.loss_calculation(crit, input, target, with_grad=train)
        # training mode 
        if train:
            # at first batch of first epoch : draw model in png 
            if self.history.current_status['current_epoch'] == 1 and \
                self.history.current_status['current_batch_train'] == 0: #Print network architecture
                #draw_graph(self, input_data=input, save_graph=True, directory=self.save_path, expand_nested=True, depth=5)
<<<<<<< HEAD

                if isinstance(output, tuple): # In case of multiple outputs
                    torchviz.make_dot(output[0].mean(),
                                  params=dict(self.architecture.named_parameters()),
                                  show_attrs=True, show_saved=False).render('{}/architecture'.format(self.save_path), format='png')
                else:
                    torchviz.make_dot(output.mean(),
                                  params=dict(self.architecture.named_parameters()),
=======
                torchviz.make_dot(output.mean(), 
                                  params=dict(self.architecture.named_parameters()), 
>>>>>>> f4570583
                                  show_attrs=True, show_saved=False).render('{}/architecture'.format(self.save_path), format='png')
            # add current batch loss 
            self.batch_loss.append(loss.cpu().item())
            # backward pass 
            self.train_batch(loss=loss)
            # update accuracy if needed 
            if self.history.taskType == taskType.CLASSIFICATION:
                self._update_acc(output, target)
            # update history 
            self.history._end_train_batch(lr=self.opt[0].param_groups[0]['lr'], 
                                            current_loss_train=np.mean(self.batch_loss),
                                            current_acc_train=self.acc)
        else: # validating mode 
            # add current test loss 
            self.test_loss.append(loss.item()) 
            # get input, target, ouput as array 
            if isinstance(input, tuple):
<<<<<<< HEAD
                self.inputs[0].extend(np.array(input[0].cpu().detach(), dtype=np.float32))
                self.inputs[1].extend(np.array(input[1].cpu().detach(), dtype=np.float32))
            else:
                self.inputs.extend(np.array(input.cpu().detach(), dtype=np.float32))

            if isinstance(target, tuple):
                for i in range(len(target)):
                    self.targets[i].extend(np.array(target[i].cpu().detach(), dtype=np.float32))
            else:
                self.targets.extend(np.array(target.cpu().detach(), dtype=np.float32))

            if isinstance(output, tuple):
                for i in range(len(output)):
                    self.outputs[i].extend(np.array(output[i].cpu().detach(), dtype=np.float32))
            else:
                self.outputs.extend(np.array(output.cpu().detach(), dtype=np.float32))
=======
                self.inputs[0].extend(np.array(input[0].cpu().detach(), dtype=np.float32)) 
                self.inputs[1].extend(np.array(input[1].cpu().detach(), dtype=np.float32)) 
            else:
                self.inputs.extend(np.array(input.cpu().detach(), dtype=np.float32))
            self.targets.extend(np.array(target.cpu().detach(), dtype=np.float32))
            self.outputs.extend(np.array(output.cpu().detach(), dtype=np.float32))
>>>>>>> f4570583
            # update accuracy if needed 
            if self.history.taskType == taskType.CLASSIFICATION:
                self._update_acc(output, target, val=True)
            # update history 
            self.history._end_val_batch(current_loss_val=np.mean(self.test_loss), current_acc_val=self.acc_val)
        # ending batch callback 
        self._on_batch_end()
        return loss, output

    def forward(self, data):
        """Forward propagation.

        Note that this function can be overided by subclasses to add specific instructions.

        Args:
            data (array of shape (data_number, features_number)): data used for inference.

        Returns:
            target (array of shape (data_number, target_number))
        """

        return self.architecture(data)
        
        
    def save_model(self, path):
        """Save the model state in a json file

        If the folder specified does not exist, an error is sent
        If a file already exist, the saved file name is incremented 

        Args:
            path (string): file path without the extension
        """

        #Check if folder exists
        create_file_path(path)

        #Check if file exists
        iterator = 1
        while(exists(path + str(iterator) + ".json")):
            iterator+=1

        torch.save(self.architecture.state_dict(), path + "_" + str(iterator) + ".json")
        
        
    def load_model(self, path):    
        """Load a model from a file

        Args:
            path (string): file path to load without extension
        """
        try:
            self.architecture.load_state_dict(torch.load(path + ".json", map_location=self.device))
            self.architecture.to(self.device)
            print("Loaded model from disk")
        except Exception:
            raise Exception(f"Error when loading Neural Network model: {path} not found")

<<<<<<< HEAD

=======
>>>>>>> f4570583
    def plot_learning_curve(self, loss_train, loss_val, path):
        """Plot the loss after training and save it in folder.

        Args:
            loss_train (list): loss values collected on train set
            loss_val (list): loss values collected on validation set
            path (str): File name including all path without the extension (example: my/folder/my_file)
        """
        fig = plt.figure()
        plt.plot(loss_train, color='blue')
        plt.plot(loss_val, color='red')

        plt.legend(["Training", "Validation"])

        plt.xlabel('epoch')
        plt.ylabel("loss")

        plt.grid(True)
        
        # Check if folder exists
        create_file_path(path)

        # Displaying the title
        plt.title("Loss evolution during neural network training")

        # Display / saving
        #plt.show()
        fig.savefig("{}.png".format(path))
        plt.close()
        
        
    def plot_learning_rate(self, lr, path):
        """Plot the loss after training and save it in folder.

        Args:
            loss_train (list): learning rate values during trainnig
            loss_val (list): loss values collected on validation set
            path (str): File name including all path without the extension (example: my/folder/my_file)
        """
        fig = plt.figure()
        plt.plot(lr, color='blue')

        plt.legend(["Learning rate"])

        plt.xlabel('epoch')
        plt.ylabel("learning rate")

        plt.grid(True)
        

        # Check if folder exists
        create_file_path(path)

        # Displaying the title
        plt.title("Learning rate evolution during neural network training")

        # Display / saving
        #plt.show()
        fig.savefig("{}.png".format(path))
        plt.close()
        
    def print_architecture(self, input_shape):
        """Display neural network architecture
        
        Note that the output size of each layer depends on the input shape given to the model (helps to get a good understansing in case of convolution layers)

        Args:
            input_shape (tensor of shape (batch_size, input_size)): Shape of the input normally given to the model.
        """
        
        print("\nNeural network architecture: \n")
        print(f"Input shape: {input_shape}")
        #summary(self, input_shape[0])
        print(self.architecture)
        print("\n")
        
        
        
        
    ########### Callback methods      
    def _save_end_results(self):
        if self.history.taskType == taskType.CLASSIFICATION:
            row = {'acc_train': self.history.acc_train[-1], 
                        'acc_val': self.history.acc_val[-1]}
        else:            
            row = {'acc_train': 0.0, 'acc_val': 0.0}
            
        row['loss_train'] = self.history.loss_train[-1]
        row['loss_val'] = self.history.loss_val[-1]

        json_object = json.dumps(row)
        
        # Writing to sample.json
        with open(self.save_path + '/end_train_results.json', 'w') as outfile:
            outfile.write(json_object)
        
    def _update_acc(self, output, target, val=False):
        classifications = torch.argmax(output, dim=1)
        if(len(target.shape) > 1):
            if(target.shape[1] > 1):
                # One hot encoded classification case
                target = torch.argmax(target, dim=1)
        correct_predictions = sum(classifications==target).item()
        if val:
            self.total_correct_val   += correct_predictions
            self.total_instances_val += self.history.parameters['batch_size']
            self.acc_val              = (self.total_correct_val/self.total_instances_val) * 100
        else:
            self.total_correct   += correct_predictions
            self.total_instances += self.history.parameters['batch_size']
            self.acc              = (self.total_correct/self.total_instances) * 100

    def _on_batch_end_time(self, *args, **kwargs):
        '''callback function, called at each batch's end'''
        curent_duration_t = time.time() - self.history.current_status['start_epoch_t']
        if self.history.current_status['current_batch_val'] == \
            self.history.parameters['steps_per_epoch_val']:
            self.history.set_current_status('duration_t', np.around(curent_duration_t, decimals=2))
        else:
            nb_batch_done   = self.history.current_status['current_batch_train'] + self.history.current_status['current_batch_val']
            total           = self.history.parameters['steps_per_epoch_train'] + self.history.parameters['steps_per_epoch_val']
            ratio           = nb_batch_done / total
            est             = curent_duration_t / ratio
            self.history.set_current_status('duration_t', np.around(est - curent_duration_t, decimals=2))

    def _on_epoch_start(self, *args, **kwargs):
        '''callback function, called at each epoch's start'''
        self.architecture.train() 
        self.batch_loss          = []
        self.total_correct       = 0
        self.total_instances     = 0
        self.acc                 = 0
        self.total_correct_val   = 0
        self.total_instances_val = 0
        self.acc_val             = 0
        self.history._start_epoch()
        self.progressBar.plot_log()

    def _on_predict_start(self, *args, **kwargs):
        '''callback function, called at each predict start'''
        self.architecture.eval()
        self.history.set_current_status('current_batch_test', 0)

    def _on_predict_end(self, *args, **kwargs):
        '''callback function, called at each predict end'''
        self.history._end_val_epoch(loss=np.mean(self.test_loss), acc=self.acc_val) 

    def _on_epoch_end(self, *args, **kwargs):
        '''callback function, called at each epoch's end'''
        self.save_epoch_end() 

    def _on_batch_start(self, *args, **kwargs):
        '''callback function, called at each batch's start'''
        pass 

    def _on_batch_end(self, *args, **kwargs):
        '''callback function, called at each batch's end'''
        self._on_batch_end_time()
        self.progressBar.plot_log()

    def _on_training_start(self, *args, **kwargs):
        '''callback function, called at training start'''
        print('\tStart training...') 

    def _on_training_end(self, *args, **kwargs):
        '''callback function, called at training end'''
        print('\tEnd training...')
        self._save_end_results()<|MERGE_RESOLUTION|>--- conflicted
+++ resolved
@@ -18,14 +18,14 @@
 """
 
 from os.path import exists
-import torchviz 
+import torchviz
 
 import torch.nn as nn
 import torch
 import numpy as np
 import matplotlib.pyplot as plt
-import time 
-import json 
+import time
+import json
 
 from dragonflai.utils.utils_model import *
 from dragonflai.utils.utils_path import create_file_path
@@ -74,16 +74,11 @@
             if isinstance(inputs, tuple):
                 self.input_shape = [inp.shape for inp in inputs]
             else:
-<<<<<<< HEAD
                 self.input_shape = inputs.shape
             if isinstance(targets, tuple):
                 self.output_shape = [out.shape for out in targets]
             else:
                 self.output_shape = output.shape
-=======
-                self.input_shape = inputs.shape 
-            output_shape = output.shape  
->>>>>>> f4570583
             break
         self.opt       = []
         self.scheduler = []
@@ -99,9 +94,9 @@
             self.scheduler.append(scheduler(self.opt[0], **kwargs_scheduler))
         except:
             pass 
-            
+
         self.print_architecture(self.input_shape)
-        
+
         self.init_results(train_loader, test_loader, batch_size, epochs)
         print('Training model {} during {} epochs with batch size set to {} on {} training data and validating on {} data'
               .format(self.model_name, self.history.parameters['nb_max_epochs'], 
@@ -143,7 +138,7 @@
         sample = kwargs['sample']
 
         available_floats = [torch.float, torch.float16, torch.float32, torch.float64, torch.double, torch.half]
-        
+
         if isinstance(sample[0], list):
             if(sample[0][0].dtype in available_floats):
                 input_dtype = torch.float32
@@ -173,16 +168,16 @@
             else:
                 target_dtype = torch.int64
             targets = sample[1].type(target_dtype).to(self.device)
-            
-            
+
+
         return inputs, targets
-            
+
     def loss_calculation(self, crit, inputs, target, *args, **kwargs):
         '''compute loss'''
         # get with_grad parameter 
         with_grad=kwargs['with_grad']
         if with_grad:
-            # forward pass with gradient computing 
+            # forward pass with gradient computing
             outputs = self.forward(inputs)
             loss    = crit(outputs, target)
         else: 
@@ -223,16 +218,16 @@
     def save_epoch_end(self, *args, **kwargs):
         if self.history.current_status['current_epoch'] % 100 == 0: #Save model every X epochs
             self.save_model(f"{self.save_path}/epoch{self.history.current_status['current_epoch']}")
-            
-        try:  
+
+        try:
             if self.history.loss_train[-1] == np.min(self.history.loss_train):
                 self.save_model("{}/{}_best_train".format(self.save_path, self.model_name))
             if self.history.loss_val[-1] == np.min(self.history.loss_val):
                 self.save_model("{}/{}_best_val".format(self.save_path, self.model_name))
         except:
-            pass 
-        
-    
+            pass
+
+
     def fit(self, 
             train_set, 
             valid_set       = None,
@@ -299,7 +294,6 @@
             self.inputs = [[] for i in range(len(self.input_shape))]
         else:
             self.inputs = []
-<<<<<<< HEAD
 
         if isinstance(self.output_shape, list):
             self.outputs = [[] for i in range(len(self.output_shape))]
@@ -309,9 +303,6 @@
             self.targets = []
 
         self.test_loss = []
-=======
-        self.outputs, self.targets, self.test_loss = [],[],[]
->>>>>>> f4570583
         # iterate validation set 
         for _, sample in enumerate(test_set):
             # get batch 
@@ -342,7 +333,6 @@
             if self.history.current_status['current_epoch'] == 1 and \
                 self.history.current_status['current_batch_train'] == 0: #Print network architecture
                 #draw_graph(self, input_data=input, save_graph=True, directory=self.save_path, expand_nested=True, depth=5)
-<<<<<<< HEAD
 
                 if isinstance(output, tuple): # In case of multiple outputs
                     torchviz.make_dot(output[0].mean(),
@@ -351,10 +341,6 @@
                 else:
                     torchviz.make_dot(output.mean(),
                                   params=dict(self.architecture.named_parameters()),
-=======
-                torchviz.make_dot(output.mean(), 
-                                  params=dict(self.architecture.named_parameters()), 
->>>>>>> f4570583
                                   show_attrs=True, show_saved=False).render('{}/architecture'.format(self.save_path), format='png')
             # add current batch loss 
             self.batch_loss.append(loss.cpu().item())
@@ -372,7 +358,6 @@
             self.test_loss.append(loss.item()) 
             # get input, target, ouput as array 
             if isinstance(input, tuple):
-<<<<<<< HEAD
                 self.inputs[0].extend(np.array(input[0].cpu().detach(), dtype=np.float32))
                 self.inputs[1].extend(np.array(input[1].cpu().detach(), dtype=np.float32))
             else:
@@ -389,14 +374,6 @@
                     self.outputs[i].extend(np.array(output[i].cpu().detach(), dtype=np.float32))
             else:
                 self.outputs.extend(np.array(output.cpu().detach(), dtype=np.float32))
-=======
-                self.inputs[0].extend(np.array(input[0].cpu().detach(), dtype=np.float32)) 
-                self.inputs[1].extend(np.array(input[1].cpu().detach(), dtype=np.float32)) 
-            else:
-                self.inputs.extend(np.array(input.cpu().detach(), dtype=np.float32))
-            self.targets.extend(np.array(target.cpu().detach(), dtype=np.float32))
-            self.outputs.extend(np.array(output.cpu().detach(), dtype=np.float32))
->>>>>>> f4570583
             # update accuracy if needed 
             if self.history.taskType == taskType.CLASSIFICATION:
                 self._update_acc(output, target, val=True)
@@ -419,8 +396,8 @@
         """
 
         return self.architecture(data)
-        
-        
+
+
     def save_model(self, path):
         """Save the model state in a json file
 
@@ -440,9 +417,9 @@
             iterator+=1
 
         torch.save(self.architecture.state_dict(), path + "_" + str(iterator) + ".json")
-        
-        
-    def load_model(self, path):    
+
+
+    def load_model(self, path): 
         """Load a model from a file
 
         Args:
@@ -455,10 +432,7 @@
         except Exception:
             raise Exception(f"Error when loading Neural Network model: {path} not found")
 
-<<<<<<< HEAD
-
-=======
->>>>>>> f4570583
+
     def plot_learning_curve(self, loss_train, loss_val, path):
         """Plot the loss after training and save it in folder.
 
@@ -488,8 +462,8 @@
         #plt.show()
         fig.savefig("{}.png".format(path))
         plt.close()
-        
-        
+
+
     def plot_learning_rate(self, lr, path):
         """Plot the loss after training and save it in folder.
 
@@ -507,7 +481,7 @@
         plt.ylabel("learning rate")
 
         plt.grid(True)
-        
+
 
         # Check if folder exists
         create_file_path(path)
@@ -519,7 +493,7 @@
         #plt.show()
         fig.savefig("{}.png".format(path))
         plt.close()
-        
+
     def print_architecture(self, input_shape):
         """Display neural network architecture
         
@@ -534,14 +508,12 @@
         #summary(self, input_shape[0])
         print(self.architecture)
         print("\n")
-        
-        
-        
-        
-    ########### Callback methods      
+
+
+    ########### Callback methods
     def _save_end_results(self):
         if self.history.taskType == taskType.CLASSIFICATION:
-            row = {'acc_train': self.history.acc_train[-1], 
+            row = {'acc_train': self.history.acc_train[-1],
                         'acc_val': self.history.acc_val[-1]}
         else:            
             row = {'acc_train': 0.0, 'acc_val': 0.0}
@@ -626,4 +598,4 @@
     def _on_training_end(self, *args, **kwargs):
         '''callback function, called at training end'''
         print('\tEnd training...')
-        self._save_end_results()+        self._save_end_results()
